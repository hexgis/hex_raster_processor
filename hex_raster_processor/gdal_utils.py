--- conflicted
+++ resolved
@@ -7,6 +7,7 @@
 import logging
 
 from osgeo import ogr, osr
+
 from .composer import Composer
 from .utils import Utils
 from .gdal_datasets import GdalDatasets
@@ -28,28 +29,17 @@
         scale: bool = True,
         quiet: bool = True
     ):
-<<<<<<< HEAD
-        """Returns a gdal translate command to resize the image.
-
-        Check https://gdal.org/programs/gdal_translate.html for more details.
-=======
         """
         Returns a gdal translate command to resize image.
         Check https://gdal.org/programs/gdal_translate.html for more details
->>>>>>> f445aabf
 
         Arguments:
             scale (bool, optional): scale image
             quiet (bool, optional): show logs
 
         Returns:
-<<<<<<< HEAD
             str: gdal translate shell command with string parameters
                 Parameters: x, y, img_format, input_path and output_path
-=======
-            str: gdal translate command with format parameters.
-                string params: x, y, img_format, input_path and output_path
->>>>>>> f445aabf
         """
         command = 'gdal_translate -ot Byte -outsize {x}% {y}%' \
             ' -of {img_format} {input_path} {output_path}'
@@ -69,7 +59,6 @@
         check http://www.gdal.org/gdaldem.html for more details
 
         Returns:
-<<<<<<< HEAD
             str: gdaldem color-relief shell command with string parameters.
                 Parameters: input_path, color_text and output_path paramters
         """
@@ -85,24 +74,6 @@
 
         Returns:
             tuple: path to created preview, temporary filename
-=======
-            command (str): gdaldem color-relief command format
-                Parameters: input, color_text and output paramters
-        """
-        return 'gdaldem color-relief -alpha ' + \
-            '{input_path} {color_text} {output_path}'
-
-    @classmethod
-    def create_composition_thumbs(cls, ordered_images: list):
-        """
-        Creates a temporary thumbnails for selected composition
-
-        Arguments:
-            ordered_images (list): ordered image list for composition
-
-        Returns:
-            tuple: path to created thumbs, filename
->>>>>>> f445aabf
         """
         temp_file = tempfile.NamedTemporaryFile(suffix='.tif', delete=False)
         output_path = tempfile.TemporaryDirectory()
@@ -116,13 +87,8 @@
                 bands=bands
             )
         except Exception as exc:
-<<<<<<< HEAD
-            print('Error at GdalUtils create_compositon_thumbs '
-                  'for {} with exception: {}'.format(ordered_filelist, exc))
-=======
             logger.log('Error at GdalUtils create_compositon_thumbs ' +
                        'for {} with exception: {}'.format(ordered_images, exc))
->>>>>>> f445aabf
             raise
 
         return composition['path'], temp_file.name
@@ -136,7 +102,6 @@
         scale: bool = True,
         quiet: bool = True
     ):
-<<<<<<< HEAD
         """Creates thumbnails for input image in JPEG format
         using gdal_translate shell command.
 
@@ -155,18 +120,6 @@
 
         Returns:
             str: path to created preview
-=======
-        """
-        Creates thumbnails for tif input image in JPEG format
-
-        Arguments:
-            input_image (str): input file path
-            output_path (str): output_path filename in jpg format
-            size (list): list of sizes in % X% Y%. Default: [5, 5]
-
-        Returns:
-            thumbs (str): JPEG path to created preview
->>>>>>> f445aabf
         """
         try:
             assert os.path.exists(input_image)
@@ -182,7 +135,6 @@
             )
             subprocess.call(command, shell=True)
         except AssertionError as exc:
-<<<<<<< HEAD
             print('Input file does not exists '
                   'Exception at GdalUtils.thumbs with params: '
                   'input_image={} output_path= {} and size=[{},{}]'.format(
@@ -193,18 +145,6 @@
                   'input_image={} output_path= {} and size=[{},{}]'.format(
                       input_image, output_path, size[0], size[1]))
             raise
-=======
-            print("Input file does not exists "
-                  "Exception at GdalUtils.thumbs with params: "
-                  "input_image={} output_path= {} and size=[{},{}]".format(
-                      input_image, output_path, size[0], size[1]))
-            raise ValueError(exc)
-        except Exception as exc:
-            print("Exception at GdalUtils.thumbs with params: "
-                  "input_image={} output_path= {} and size=[{},{}]".format(
-                      input_image, output_path, size[0], size[1]))
-            raise ValueError(exc)
->>>>>>> f445aabf
 
         if os.path.exists(output_path):
             return output_path
@@ -213,23 +153,14 @@
 
     @staticmethod
     def composition_rgb_thumbs(
-<<<<<<< HEAD
         ordered_images: list,
         output_path: str,
         size: list = [100, 100],
         scale: bool = True,
         quiet: bool = True
-=======
-        ordered_images,
-        output_path,
-        size=[100, 100],
-        scale=True,
-        quiet=True
->>>>>>> f445aabf
     ):
         """Generates a preview for ordered_images.
 
-<<<<<<< HEAD
         Creates a composition using Composer from raster_processor.
 
         Args:
@@ -242,17 +173,6 @@
 
         Returns:
             str: path to created preview
-=======
-        Arguments:
-            ordered_images (list): ordered image list for composition
-            output_path (str): output path to file in jpg format
-            size (list): list of sizes in % X% Y%. Default: [5, 5]
-            scale (bool): scale image
-            quiet (bool): verbose logs
-
-        Returns:
-            A jpeg thumbnail
->>>>>>> f445aabf
         """
         files = []
         temp_files = dict()
@@ -298,7 +218,6 @@
         Generates footprint for input tif image in WKT format
 
         Arguments:
-<<<<<<< HEAD
             image_filename (str): 
             simplifly (float): 
             output_type (str): 
@@ -316,15 +235,6 @@
 
         Returns:
             str: footprint data.
-=======
-            image_filename (str): path to file
-            simplifly (float): number of distance tolerance for
-                simplification
-            out_type (str): output data format. E.g.: WKT/JSON
-
-        Returns:
-            geom (str): parsed geometry
->>>>>>> f445aabf
         """
 
         temp_1 = tempfile.NamedTemporaryFile(prefix='fp', suffix='.tif')
@@ -382,7 +292,6 @@
 
         Do not use in case of default composition thumbs.
 
-<<<<<<< HEAD
         Used only to create normalized thumbs that adds scale parameter
         to command. 
 
@@ -399,19 +308,6 @@
 
         Returns:
             str: path to created preview.
-=======
-        Arguments:
-            input_image (str): input file path
-            output_path (str): output path where file will be saved
-            size (list): list of sizes in % X% Y%. Default: [5, 5]
-            img_format (str): output image format. Default is: 'JPEG'
-            img_type (str): type of image to create thumbs. Default: 'NDVI'
-            scale (bool): scale image
-            quiet (bool): verbose logs
-
-        Returns:
-            thumbs (str): JPEG path to created preview
->>>>>>> f445aabf
         """
         if not quiet:
             log = "-- Creating NDVI thumbs for {} image in {}"
@@ -428,10 +324,7 @@
             color_text=color_text_file,
             output_path=temp_file.name
         )
-<<<<<<< HEAD
-
-=======
->>>>>>> f445aabf
+
         Utils._subprocess(command)
 
         return GdalUtils.thumbs(
